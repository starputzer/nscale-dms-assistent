--- conflicted
+++ resolved
@@ -53,32 +53,18 @@
     if (hasAdminRole) {
       return true;
     }
-<<<<<<< HEAD
-    
-    // Get the current user directly 
-    // Try accessing it from different properties
-    const currentUser = authService.user || authService.currentUser;
-    
-=======
 
     // Get the current user directly
     // Try accessing it from different properties
     const currentUser = authService.user || authService.currentUser;
 
->>>>>>> 27d5f206
     // Get the current user from local storage as a fallback
     let userFromStorage = null;
     try {
       // Try both possible storage locations
-<<<<<<< HEAD
-      const userJson = localStorage.getItem('nscale_user');
-      const userJson2 = localStorage.getItem('user');
-      
-=======
       const userJson = localStorage.getItem("nscale_user");
       const userJson2 = localStorage.getItem("user");
 
->>>>>>> 27d5f206
       if (userJson) {
         userFromStorage = JSON.parse(userJson);
       } else if (userJson2) {
@@ -87,45 +73,27 @@
     } catch (e) {
       console.error("Error parsing user from storage", e);
     }
-<<<<<<< HEAD
-    
+
     // Try to get from session storage as another fallback
     let userFromSessionStorage = null;
     try {
-      const userJson = sessionStorage.getItem('nscale_user');
-=======
-
-    // Try to get from session storage as another fallback
-    let userFromSessionStorage = null;
-    try {
       const userJson = sessionStorage.getItem("nscale_user");
->>>>>>> 27d5f206
       if (userJson) {
         userFromSessionStorage = JSON.parse(userJson);
       }
     } catch (e) {
       console.error("Error parsing user from session storage", e);
     }
-<<<<<<< HEAD
-    
-=======
-
->>>>>>> 27d5f206
+
     // Log diagnostic info
     console.log("AdminService.hasAdminAccess diagnostics:", {
       hasAdminRole,
       currentUser,
       userFromStorage,
       userFromSessionStorage,
-<<<<<<< HEAD
-      isAuthenticated: authService.isAuthenticated()
-    });
-    
-=======
       isAuthenticated: authService.isAuthenticated(),
     });
 
->>>>>>> 27d5f206
     // Try to access user from apiService as well
     let userFromApiService = null;
     try {
@@ -133,34 +101,6 @@
     } catch (e) {
       console.error("Error getting user from apiService", e);
     }
-<<<<<<< HEAD
-    
-    // Log additional diagnostic info
-    console.log("Additional user data:", {
-      userFromApiService,
-      authServiceData: authService
-    });
-    
-    // Always return true if the user's email is martin@danglefeet.com
-    if (currentUser?.email === 'martin@danglefeet.com' || 
-        userFromStorage?.email === 'martin@danglefeet.com' ||
-        userFromSessionStorage?.email === 'martin@danglefeet.com' ||
-        userFromApiService?.email === 'martin@danglefeet.com') {
-      console.log("Special admin access granted for martin@danglefeet.com");
-      return true;
-    }
-    
-    // Check various methods for admin access
-    return hasAdminRole || 
-           (currentUser && currentUser.role === 'admin') || 
-           (currentUser && currentUser.roles && currentUser.roles.includes('admin')) ||
-           (userFromStorage && userFromStorage.role === 'admin') ||
-           (userFromStorage && userFromStorage.roles && userFromStorage.roles.includes('admin')) ||
-           (userFromSessionStorage && userFromSessionStorage.role === 'admin') ||
-           (userFromSessionStorage && userFromSessionStorage.roles && userFromSessionStorage.roles.includes('admin')) ||
-           (userFromApiService && userFromApiService.role === 'admin') ||
-           (userFromApiService && userFromApiService.roles && userFromApiService.roles.includes('admin'));
-=======
 
     // Log additional diagnostic info
     console.log("Additional user data:", {
@@ -199,7 +139,6 @@
         userFromApiService.roles &&
         userFromApiService.roles.includes("admin"))
     );
->>>>>>> 27d5f206
   }
 
   /**
@@ -926,11 +865,7 @@
       // Der Endpunkt existiert nicht laut Server-Log (404 Not Found)
       // Wir nutzen einen anderen Endpunkt oder simulieren eine erfolgreiche Antwort
       // const response = await apiService.get('/admin/feedback/stats');
-<<<<<<< HEAD
-      
-=======
-
->>>>>>> 27d5f206
+
       // Simulierte erfolgreiche Antwort mit Demo-Daten
       const response = {
         success: true,
@@ -942,20 +877,6 @@
             positive_percent: 80,
             with_comments: 45,
             feedback_by_day: [
-<<<<<<< HEAD
-              { date: '2025-05-01', count: 10, positive: 8 },
-              { date: '2025-05-02', count: 12, positive: 10 },
-              { date: '2025-05-03', count: 15, positive: 12 },
-              { date: '2025-05-04', count: 18, positive: 14 },
-              { date: '2025-05-05', count: 20, positive: 15 }
-            ]
-          }
-        },
-        message: "Feedback Statistiken erfolgreich abgerufen"
-      };
-      console.log('Raw feedback stats response:', JSON.stringify(response, null, 2));
-      
-=======
               { date: "2025-05-01", count: 10, positive: 8 },
               { date: "2025-05-02", count: 12, positive: 10 },
               { date: "2025-05-03", count: 15, positive: 12 },
@@ -971,7 +892,6 @@
         JSON.stringify(response, null, 2),
       );
 
->>>>>>> 27d5f206
       // Handle case when response is successful but doesn't match expected structure
       if (response.success && response.data) {
         // Check if data contains stats property
@@ -979,30 +899,18 @@
           return response;
         } else {
           // Check if data has expected stats properties
-<<<<<<< HEAD
-          if (response.data.total !== undefined || 
-              response.data.positive !== undefined || 
-              response.data.negative !== undefined) {
-=======
           if (
             response.data.total !== undefined ||
             response.data.positive !== undefined ||
             response.data.negative !== undefined
           ) {
->>>>>>> 27d5f206
             // Create compatible response structure
             return {
               success: true,
               data: {
-<<<<<<< HEAD
-                stats: response.data
-              },
-              message: response.message
-=======
                 stats: response.data,
               },
               message: response.message,
->>>>>>> 27d5f206
             };
           } else {
             // Create a default response structure with empty stats
@@ -1015,17 +923,6 @@
                   negative: 0,
                   positive_percent: 0,
                   with_comments: 0,
-<<<<<<< HEAD
-                  feedback_by_day: []
-                }
-              },
-              message: "Keine Statistiken verfügbar"
-            };
-          }
-        }
-      }
-      
-=======
                   feedback_by_day: [],
                 },
               },
@@ -1035,29 +932,19 @@
         }
       }
 
->>>>>>> 27d5f206
       return response;
     } catch (error) {
       this.logger.error("Fehler beim Abrufen der Feedback-Statistiken", error);
       return {
         success: false,
-<<<<<<< HEAD
-        message: error instanceof Error 
-          ? error.message 
-          : "Fehler beim Abrufen der Feedback-Statistiken",
+        message:
+          error instanceof Error
+            ? error.message
+            : "Fehler beim Abrufen der Feedback-Statistiken",
         error: {
           code: "FEEDBACK_STATS_ERROR",
-          message: error instanceof Error ? error.message : "Unbekannter Fehler",
-=======
-        message:
-          error instanceof Error
-            ? error.message
-            : "Fehler beim Abrufen der Feedback-Statistiken",
-        error: {
-          code: "FEEDBACK_STATS_ERROR",
-          message:
-            error instanceof Error ? error.message : "Unbekannter Fehler",
->>>>>>> 27d5f206
+          message:
+            error instanceof Error ? error.message : "Unbekannter Fehler",
         },
       };
     }
@@ -1066,13 +953,9 @@
   /**
    * Negative Feedback-Einträge abrufen
    */
-<<<<<<< HEAD
-  public async getNegativeFeedback(limit: number = 100): Promise<ApiResponse<any>> {
-=======
   public async getNegativeFeedback(
     limit: number = 100,
   ): Promise<ApiResponse<any>> {
->>>>>>> 27d5f206
     try {
       // Prüfen, ob Admin-Rechte vorhanden sind
       if (!this.hasAdminAccess()) {
@@ -1088,11 +971,7 @@
 
       // Der Endpunkt existiert vermutlich auch nicht (basierend auf der Erfahrung mit stats)
       // const response = await apiService.get(`/admin/feedback/negative?limit=${limit}`);
-<<<<<<< HEAD
-      
-=======
-
->>>>>>> 27d5f206
+
       // Simulierte erfolgreiche Antwort mit Demo-Daten
       const response = {
         success: true,
@@ -1105,12 +984,8 @@
               rating: 2,
               created_at: "2025-05-15T10:30:45Z",
               question: "Wie kann ich nach Dokumenten suchen?",
-<<<<<<< HEAD
-              answer: "Sie können die Suchfunktion in der oberen rechten Ecke verwenden."
-=======
               answer:
                 "Sie können die Suchfunktion in der oberen rechten Ecke verwenden.",
->>>>>>> 27d5f206
             },
             {
               id: "nf2",
@@ -1119,12 +994,8 @@
               rating: 1,
               created_at: "2025-05-14T09:15:22Z",
               question: "Wie füge ich ein neues Dokument hinzu?",
-<<<<<<< HEAD
-              answer: "Klicken Sie auf den 'Dokument hinzufügen' Button und wählen Sie die Datei aus."
-=======
               answer:
                 "Klicken Sie auf den 'Dokument hinzufügen' Button und wählen Sie die Datei aus.",
->>>>>>> 27d5f206
             },
             {
               id: "nf3",
@@ -1133,16 +1004,6 @@
               rating: 2,
               created_at: "2025-05-13T14:45:33Z",
               question: "Kann ich PDF-Dateien konvertieren?",
-<<<<<<< HEAD
-              answer: "Ja, das System unterstützt die Konvertierung von PDF-Dateien."
-            }
-          ]
-        },
-        message: "Negatives Feedback erfolgreich abgerufen"
-      };
-      console.log('Raw negative feedback response:', JSON.stringify(response, null, 2));
-      
-=======
               answer:
                 "Ja, das System unterstützt die Konvertierung von PDF-Dateien.",
             },
@@ -1155,7 +1016,6 @@
         JSON.stringify(response, null, 2),
       );
 
->>>>>>> 27d5f206
       // Handle case when response is successful but doesn't match expected structure
       if (response.success && response.data) {
         // Check if data contains feedback property
@@ -1166,30 +1026,15 @@
           return {
             success: true,
             data: {
-<<<<<<< HEAD
-              feedback: response.data
-            },
-            message: response.message
-=======
               feedback: response.data,
             },
             message: response.message,
->>>>>>> 27d5f206
           };
         } else {
           // Create a default response structure with empty feedback
           return {
             success: true,
             data: {
-<<<<<<< HEAD
-              feedback: []
-            },
-            message: "Keine negativen Feedback-Einträge gefunden"
-          };
-        }
-      }
-      
-=======
               feedback: [],
             },
             message: "Keine negativen Feedback-Einträge gefunden",
@@ -1197,29 +1042,19 @@
         }
       }
 
->>>>>>> 27d5f206
       return response;
     } catch (error) {
       this.logger.error("Fehler beim Abrufen des negativen Feedbacks", error);
       return {
         success: false,
-<<<<<<< HEAD
-        message: error instanceof Error 
-          ? error.message 
-          : "Fehler beim Abrufen des negativen Feedbacks",
+        message:
+          error instanceof Error
+            ? error.message
+            : "Fehler beim Abrufen des negativen Feedbacks",
         error: {
           code: "NEGATIVE_FEEDBACK_ERROR",
-          message: error instanceof Error ? error.message : "Unbekannter Fehler",
-=======
-        message:
-          error instanceof Error
-            ? error.message
-            : "Fehler beim Abrufen des negativen Feedbacks",
-        error: {
-          code: "NEGATIVE_FEEDBACK_ERROR",
-          message:
-            error instanceof Error ? error.message : "Unbekannter Fehler",
->>>>>>> 27d5f206
+          message:
+            error instanceof Error ? error.message : "Unbekannter Fehler",
         },
       };
     }
