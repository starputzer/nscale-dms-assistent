/**
 * Enhanced Streaming Service für Server-Sent Events
 * Ersetzt EventSource durch fetch() mit ReadableStream für bessere Header-Unterstützung
 * Implementiert robuste Fehlerbehandlung, Token-Refresh und Fallback-Mechanismen
 */

<<<<<<< HEAD
import { useAuthStore } from '@/stores/auth';
import { ref } from 'vue';
import { toNumericFormat, isUuidFormat } from '@/utils/sessionIdAdapter';

// Status für diagnostische Zwecke
export const streamingStatus = ref<{
  active: boolean;
  error: string | null;
  reconnecting: boolean;
  fallbackActive: boolean;
  sessionId: string | null;
}>({
  active: false,
  error: null,
  reconnecting: false,
  fallbackActive: false,
  sessionId: null
});
=======
import { useAuthStore } from "@/stores/auth";
>>>>>>> 27d5f206

export interface StreamingOptions {
  question: string;
  sessionId: string;
  simpleLanguage?: boolean;
  onMessage?: (data: string) => void;
  onError?: (error: Error) => void;
  onComplete?: () => void;
  onProgress?: (progress: number) => void;
  onFallback?: () => void;
}

export class StreamingService {
  private controller: AbortController | null = null;
  private retryCount = 0;
  private maxRetries = 3;
  private state = {
    completed: false,
    totalChunks: 0,
    currentSessionId: null as string | null,
  };
  private throttledProgress = this.throttle((progress: number, options: StreamingOptions) => {
    options.onProgress?.(progress);
  }, 100);

  /**
   * Startet einen Stream für die Frage-Antwort mit Fallback-Mechanismen
   */
  async startStream(options: StreamingOptions): Promise<void> {
    // Setze Status-Informationen
    this.state.completed = false;
    this.state.totalChunks = 0;
    this.state.currentSessionId = options.sessionId;
    this.retryCount = 0;
    
    streamingStatus.value = {
      active: true,
      error: null,
      reconnecting: false,
      fallbackActive: false,
      sessionId: options.sessionId
    };

    try {
      await this.startStreamWithRetry(options);
    } catch (error) {
      console.error('[StreamingService] Alle Streaming-Versuche fehlgeschlagen, verwende Fallback');
      this.startFallbackRequest(options);
    }
  }

  /**
   * Startet einen Stream mit Wiederholungsversuchen bei Fehlern
   */
  private async startStreamWithRetry(options: StreamingOptions): Promise<void> {
    let token = this.getAuthToken();
    
    if (!token) {
<<<<<<< HEAD
      console.error('[StreamingService] Kein Token gefunden');
      throw new Error('Nicht authentifiziert');
=======
      throw new Error("Nicht authentifiziert");
>>>>>>> 27d5f206
    }

    // Session-ID für Backend-Anfrage vorbereiten
    const origSessionId = String(options.sessionId);
    let backendSessionId = origSessionId;
    
    if (isUuidFormat(origSessionId)) {
      // UUID zu numerischer ID konvertieren
      const numericId = toNumericFormat(origSessionId);
      if (numericId !== origSessionId) {
        backendSessionId = numericId;
        console.log(`Streaming-Service: UUID ${origSessionId} konvertiert zu numerischer ID ${backendSessionId}`);
      } else {
        // Keine Konvertierung gefunden, verwende UUID direkt und log den Versuch
        console.log(`Streaming-Service: Keine Zuordnung für UUID ${origSessionId} gefunden, verwende Original-ID`);
        
        // UUID zum Server senden - das Backend kann jetzt mit beiden Formaten umgehen
        backendSessionId = origSessionId;
      }
    }
    
    // Erstelle URL mit korrektem Encoding
    const params = new URLSearchParams({
      question: options.question,
<<<<<<< HEAD
      session_id: backendSessionId,
      ...(options.simpleLanguage && { simple_language: 'true' })
=======
      session_id: options.sessionId,
      ...(options.simpleLanguage && { simple_language: "true" }),
>>>>>>> 27d5f206
    });

    const url = `/api/question/stream?${params.toString()}`;

    // Abbruch-Controller für Stream-Kontrolle
    this.controller = new AbortController();

    try {
      const response = await fetch(url, {
        method: "GET",
        headers: {
<<<<<<< HEAD
          'Authorization': `Bearer ${token}`,
          'Accept': 'text/event-stream',
          'Cache-Control': 'no-cache',
          'Connection': 'keep-alive',
=======
          Authorization: `Bearer ${token}`,
          Accept: "text/event-stream",
>>>>>>> 27d5f206
        },
        signal: this.controller.signal,
      });

<<<<<<< HEAD
      // Behandle verschiedene HTTP Status-Codes
      if (response.status === 401 || response.status === 403) {
        // Auth-Fehler, versuche Token zu aktualisieren
        if (this.retryCount < this.maxRetries) {
          this.retryCount++;
          streamingStatus.value.reconnecting = true;
          console.warn(`[StreamingService] Auth-Fehler (${response.status}), versuche Token-Refresh und erneuten Verbindungsaufbau ${this.retryCount}/${this.maxRetries}`);
          
          // Versuche Token zu aktualisieren (je nach Auth-Implementierung)
          await this.refreshAuthToken();
          
          // Erneut versuchen mit neuem Token
          return this.startStreamWithRetry(options);
        } else {
          throw new Error(`Authentifizierungsfehler: ${response.status}`);
        }
      } else if (response.status === 422) {
        // 422 Unprocessable Entity - meist ein Problem mit den gesendeten Daten
        const errorDetails = await this.getErrorDetail(response);
        console.error('[StreamingService] 422 Unprocessable Entity Fehler:', errorDetails);
        
        // Versuche, spezifischere Informationen aus dem Fehler zu extrahieren
        let errorMessage = 'Anfrage konnte nicht verarbeitet werden (422)';
        try {
          if (typeof errorDetails === 'string' && errorDetails.includes('{')) {
            // Versuche JSON zu parsen
            const parsed = JSON.parse(errorDetails);
            if (parsed.error || parsed.message) {
              errorMessage = `422 Error: ${parsed.error || parsed.message}`;
            }
          } else if (typeof errorDetails === 'object') {
            errorMessage = `422 Error: ${errorDetails.error || errorDetails.message || JSON.stringify(errorDetails)}`;
          }
        } catch (e) {
          // Parsen fehlgeschlagen, verwende Standard-Fehlermeldung
          console.warn('[StreamingService] Fehler beim Parsen der Fehlerdetails:', e);
        }
        
        // Bei 422-Fehlern automatisch Fallback zur nicht-streaming API verwenden
        console.log('[StreamingService] Verwende automatisch Fallback für 422-Fehler');
        this.startFallbackRequest(options);
        return; // Wichtig: Hier früh zurückkehren, um weitere Verarbeitung zu vermeiden
      } else if (!response.ok) {
        // Andere HTTP-Fehler
        console.error(`[StreamingService] HTTP Fehler: ${response.status} ${response.statusText}`);
        throw new Error(`HTTP Fehler: ${response.status} ${response.statusText}`);
=======
      if (!response.ok) {
        throw new Error(
          `HTTP Fehler: ${response.status} ${response.statusText}`,
        );
>>>>>>> 27d5f206
      }

      // Status zurücksetzen, wenn Verbindung erfolgreich ist
      streamingStatus.value.reconnecting = false;
      streamingStatus.value.error = null;

      // Verarbeite den Stream
      await this.processStream(response, options);
    } catch (error) {
      if (error instanceof Error) {
<<<<<<< HEAD
        if (error.name === 'AbortError') {
          console.log('[StreamingService] Stream wurde manuell abgebrochen');
        } else {
          console.error('[StreamingService] Stream-Fehler:', error);
          streamingStatus.value.error = error.message;
          
          // Nur Fehler weitergeben, wenn es nicht durch Abort verursacht wurde
=======
        if (error.name === "AbortError") {
          console.log("Stream wurde abgebrochen");
        } else {
          console.error("Stream-Fehler:", error);
>>>>>>> 27d5f206
          options.onError?.(error);
          
          // Wiederholungsversuch, wenn möglich
          if (this.retryCount < this.maxRetries && this.controller?.signal.aborted !== true) {
            this.retryCount++;
            streamingStatus.value.reconnecting = true;
            
            console.warn(`[StreamingService] Verbindungsfehler, versuche erneuten Verbindungsaufbau ${this.retryCount}/${this.maxRetries}`);
            
            // Kurze Pause vor erneutem Versuch
            await new Promise(resolve => setTimeout(resolve, 1000));
            return this.startStreamWithRetry(options);
          } else {
            throw error; // Weiterwerfen nach max. Versuchen
          }
        }
      }
    }
  }

  /**
   * Verarbeitet den Response-Stream
   */
<<<<<<< HEAD
  private async processStream(response: Response, options: StreamingOptions): Promise<void> {
    // Prüfen, ob response.body existiert und ob es ein ReadableStream ist
    if (!response.body) {
      throw new Error("Kein Stream in der Antwort verfügbar");
=======
  private async processStream(
    response: Response,
    options: StreamingOptions,
  ): Promise<void> {
    const reader = response.body?.getReader();
    const decoder = new TextDecoder();
    let buffer = "";

    if (!reader) {
      throw new Error("Kein Stream verfügbar");
>>>>>>> 27d5f206
    }

    // WICHTIG: Wir erstellen KEINEN Response-Clone mehr, um das Problem "Failed to execute 'clone' on 'Response'" zu vermeiden
    // Der Stream kann nur einmal gelesen werden
    
    // Versuche Stream zu verarbeiten
    try {
<<<<<<< HEAD
      const reader = response.body.getReader();
      const decoder = new TextDecoder();
      let buffer = '';
      
      try {
        while (true) {
          const { done, value } = await reader.read();
          
          if (done) {
            // Process final buffer and complete
            if (buffer.trim()) {
              this.processServerSentEvent(buffer, options);
            }
            
            if (!this.state.completed) {
              this.handleEndEvent(options);
            }
            break;
          }
          
          // Decode chunk and add to buffer
          buffer += decoder.decode(value, { stream: true });
          this.state.totalChunks++;
          
          // Process complete SSE messages
          const events = buffer.split('\n\n');
          buffer = events.pop() || '';
          
          for (const event of events) {
            if (event.trim()) {
              this.processServerSentEvent(event, options);
            }
          }
          
          // Update progress (approximate)
          const estimatedProgress = Math.min(95, this.state.totalChunks * 5);
          this.throttledProgress(estimatedProgress, options);
=======
      while (true) {
        const { done, value } = await reader.read();

        if (done) {
          // Stream abgeschlossen
          options.onComplete?.();
          break;
>>>>>>> 27d5f206
        }
      } catch (error) {
        console.error('[StreamingService] Fehler bei Stream-Verarbeitung:', error);
        throw error;
      } finally {
        reader.releaseLock();
      }
    } catch (lockError) {
      // Fallback für den Fall, dass der Stream bereits gesperrt ist
      console.warn('[StreamingService] Der Stream ist bereits gesperrt, verwende alternativen Ansatz');
      
      // Da wir keine Clone-Funktion mehr verwenden können, müssen wir einen alternativen Ansatz implementieren
      console.log('[StreamingService] Fallback zum regulären API-Endpunkt nach Streaming-Fehler');
      
      // Direkt zum Fallback-Mechanismus übergehen
      this.startFallbackRequest(options);
    }
  }

<<<<<<< HEAD
  /**
   * Verarbeitet SSE-Events im Format "data: {...}" oder "event: eventName"
   */
  private processServerSentEvent(event: string, options: StreamingOptions): void {
    const eventLines = event.split('\n');
    let data = '';
    let eventType = '';
    
    for (const line of eventLines) {
      if (line.startsWith('data:')) {
        data = line.slice(5).trim();
      } else if (line.startsWith('event:')) {
        eventType = line.slice(6).trim();
      }
    }
    
    // Handle different event types
    if (eventType === 'done' || data === '[DONE]') {
      this.handleEndEvent(options);
      return;
    }
    
    // Process data
    if (data) {
      try {
        // Try to parse as JSON first
        const parsedData = JSON.parse(data);
        
        if (parsedData.content || parsedData.text || parsedData.message) {
          // Extract content from various possible formats
          const content = parsedData.content || parsedData.text || parsedData.message;
          options.onMessage?.(content);
        } else if (parsedData.error) {
          options.onError?.(new Error(parsedData.error));
        }
      } catch (error) {
        // If not JSON, handle as plain text
        if (data !== '[DONE]') {
          options.onMessage?.(data);
=======
        // Dekodiere den Chunk
        buffer += decoder.decode(value, { stream: true });

        // Verarbeite vollständige Zeilen
        const lines = buffer.split("\n");
        buffer = lines.pop() || ""; // Behalte unvollständige Zeile im Buffer

        for (const line of lines) {
          if (line.trim()) {
            this.processLine(line, options);
          }
>>>>>>> 27d5f206
        }
      }
    }
  }

  /**
   * Behandelt das Ende des Streams
   */
<<<<<<< HEAD
  private handleEndEvent(options: StreamingOptions): void {
    this.state.completed = true;
    streamingStatus.value.active = false;
    options.onProgress?.(100);
    options.onComplete?.();
  }

  /**
   * Fallback für Streaming-Fehler: Verwendet regulären API-Endpunkt
   */
  private async startFallbackRequest(options: StreamingOptions): Promise<void> {
    console.log('[StreamingService] Verwende Nicht-Streaming-Fallback');
    streamingStatus.value.fallbackActive = true;
    options.onFallback?.();
    
    let token = this.getAuthToken();
    if (!token) {
      console.error('[StreamingService] Kein Token für Fallback-Anfrage');
      options.onError?.(new Error('Nicht authentifiziert'));
      return;
    }

    try {
      // Verwende POST statt GET für die Fallback-Anfrage
      const url = `/api/question`;
      
      options.onProgress?.(10);
      
      // Verbesserte Datenstruktur für die API
      const requestData: Record<string, any> = {
        question: options.question,
        simple_language: options.simpleLanguage || false
      };

      // Behandle die Session-ID speziell mit sessionIdAdapter
      if (options.sessionId) {
        const origSessionId = String(options.sessionId);
        
        // Versuche Konvertierung mit sessionIdAdapter
        if (isUuidFormat(origSessionId)) {
          const numericId = toNumericFormat(origSessionId);
          if (numericId !== origSessionId && /^\d+$/.test(numericId)) {
            // Konvertiere zur numerischen ID für das Backend
            requestData.session_id = parseInt(numericId, 10);
            console.log(`Fallback-Service: UUID ${origSessionId} konvertiert zu numerischer ID ${numericId}`);
            
            // Original UUID als Backup-Feld aufbewahren
            requestData.session_id_str = origSessionId;
            requestData.session_id_uuid = origSessionId;
          } else {
            // Keine Konvertierung gefunden, sende beide Formate
            console.log(`Fallback-Service: Keine Zuordnung für UUID ${origSessionId} gefunden, sende beide Formate`);
            
            // Als UUID senden und mehrere Felder für bessere Kompatibilität
            requestData.session_id = origSessionId;
            requestData.session_id_str = origSessionId;
            requestData.session_id_uuid = origSessionId;
            // Füge auch null als letzten Ausweg hinzu, damit das Backend eine neue Session erstellen kann
            requestData.create_if_not_exists = true;
          }
        } else if (/^\d+$/.test(origSessionId)) {
          // Wenn es eine Zahl ist, direkt als Zahl senden
          requestData.session_id = parseInt(origSessionId, 10);
        } else {
          // Fallback: Als String senden und mehrere Felder für bessere Kompatibilität
          requestData.session_id = origSessionId;
          requestData.session_id_str = origSessionId;
=======
  private processLine(line: string, options: StreamingOptions): void {
    // SSE-Format: "data: {...}" oder "event: eventName"
    if (line.startsWith("data: ")) {
      const data = line.slice(6); // Entferne "data: "

      if (data.trim() === "[DONE]") {
        options.onComplete?.();
        return;
      }

      try {
        // Versuche JSON zu parsen
        const parsed = JSON.parse(data);

        if (parsed.content) {
          options.onMessage?.(parsed.content);
        } else if (parsed.error) {
          options.onError?.(new Error(parsed.error));
>>>>>>> 27d5f206
        }
      }
<<<<<<< HEAD
      
      console.log('[StreamingService] Fallback-Anfragedaten:', requestData);
      
      const response = await fetch(url, {
        method: 'POST',
        headers: {
          'Authorization': `Bearer ${token}`,
          'Content-Type': 'application/json',
        },
        body: JSON.stringify(requestData)
      });
      
      options.onProgress?.(50);
      
      if (!response.ok) {
        // Versuche Fehlerdetails aus der Antwort zu extrahieren
        let errorMessage = `Fallback HTTP Fehler: ${response.status} ${response.statusText}`;
        try {
          const errorData = await response.json();
          if (errorData.detail || errorData.error || errorData.message) {
            errorMessage += ` - ${errorData.detail || errorData.error || errorData.message}`;
          }
        } catch (e) {
          // Ignoriere Fehler beim Parsen der Fehlerantwort
        }
        
        throw new Error(errorMessage);
      }
      
      const data = await response.json();
      options.onProgress?.(90);
      
      // Verbesserte Antwortverarbeitung
      if (data.answer) {
        // Direkte Antwort vom Server
        options.onMessage?.(data.answer);
      } else if (data.content || data.text || data.message) {
        // Andere mögliche Antwortformate
        const content = data.content || data.text || data.message;
        options.onMessage?.(content);
      } else if (data.error) {
        throw new Error(data.error);
      } else {
        // Fallback, falls keine bekannten Felder gefunden wurden
        options.onMessage?.(JSON.stringify(data));
=======
    } else if (line.startsWith("event: ")) {
      const event = line.slice(7);
      if (event === "done") {
        options.onComplete?.();
>>>>>>> 27d5f206
      }
      
      options.onProgress?.(100);
      options.onComplete?.();
    } catch (error) {
      console.error('[StreamingService] Fallback-Anfrage fehlgeschlagen:', error);
      if (error instanceof Error) {
        options.onError?.(error);
      }
    } finally {
      streamingStatus.value.active = false;
    }
  }

  /**
   * Stoppt den aktuellen Stream
   */
  stopStream(): void {
    if (this.controller) {
      this.controller.abort();
      this.controller = null;
    }
    
    streamingStatus.value = {
      active: false,
      error: null,
      reconnecting: false,
      fallbackActive: false,
      sessionId: null
    };
    
    this.state.completed = true;
  }

  /**
   * Hilfsmethode zur Fehlerdetails-Extraktion
   */
  private async getErrorDetail(response: Response): Promise<string> {
    try {
      const text = await response.text();
      try {
        const json = JSON.parse(text);
        return json.error || json.message || text;
      } catch {
        return text;
      }
    } catch {
      return 'Keine Fehlerdetails verfügbar';
    }
  }

  /**
   * Hilfsmethode zur Token-Beschaffung aus verschiedenen Quellen
   */
  private getAuthToken(): string | null {
    // 1. Versuche aus Pinia-Store
    try {
      const authStore = useAuthStore();
      if (authStore && authStore.token) {
        return authStore.token;
      }
    } catch (e) {
      console.warn('[StreamingService] Konnte Token nicht aus AuthStore laden:', e);
    }

    // 2. Versuche aus localStorage
    try {
      const token = localStorage.getItem('auth_token');
      if (token) {
        return token;
      }
    } catch (e) {
      console.warn('[StreamingService] Konnte Token nicht aus localStorage laden:', e);
    }

    // 3. Versuche aus StorageService (falls vorhanden)
    try {
      // @ts-ignore - Falls StorageService global verfügbar ist
      if (window.StorageService && window.StorageService.get) {
        const token = window.StorageService.get('auth_token');
        if (token) {
          return token;
        }
      }
    } catch (e) {
      console.warn('[StreamingService] Konnte Token nicht aus StorageService laden:', e);
    }

    return null;
  }

  /**
   * Hilfsmethode zum Token-Refresh (muss je nach Auth-System angepasst werden)
   */
  private async refreshAuthToken(): Promise<boolean> {
    try {
      const authStore = useAuthStore();
      if (authStore && typeof authStore.refreshToken === 'function') {
        await authStore.refreshToken();
        return true;
      }
    } catch (e) {
      console.error('[StreamingService] Token-Refresh fehlgeschlagen:', e);
    }
    return false;
  }

  /**
   * Hilfsmethode zur Drosselung von Aufrufen
   */
  private throttle<T extends (...args: any[]) => any>(func: T, limit: number): (...args: Parameters<T>) => void {
    let lastFunc: number;
    let lastRan: number;
    return function(this: any, ...args: Parameters<T>) {
      if (!lastRan) {
        func.apply(this, args);
        lastRan = Date.now();
      } else {
        clearTimeout(lastFunc);
        lastFunc = window.setTimeout(() => {
          if (Date.now() - lastRan >= limit) {
            func.apply(this, args);
            lastRan = Date.now();
          }
        }, limit - (Date.now() - lastRan));
      }
    };
  }

  /**
   * Prüft, ob der Benutzer auf dem Login-Bildschirm ist
   * Verhindert unnötige Fehler und DOM-Manipulation auf Login-Seiten
   */
  isOnLoginScreen(): boolean {
    return (
      window.location.pathname.includes('/login') ||
      window.location.pathname.includes('/auth') ||
      document.querySelector('.login-container') !== null ||
      document.querySelector('.auth-form') !== null ||
      document.querySelector('[data-login-form]') !== null
    );
  }
}

// Singleton-Instanz
export const streamingService = new StreamingService();<|MERGE_RESOLUTION|>--- conflicted
+++ resolved
@@ -1,31 +1,9 @@
 /**
- * Enhanced Streaming Service für Server-Sent Events
+ * Streaming Service für Server-Sent Events
  * Ersetzt EventSource durch fetch() mit ReadableStream für bessere Header-Unterstützung
- * Implementiert robuste Fehlerbehandlung, Token-Refresh und Fallback-Mechanismen
  */
 
-<<<<<<< HEAD
-import { useAuthStore } from '@/stores/auth';
-import { ref } from 'vue';
-import { toNumericFormat, isUuidFormat } from '@/utils/sessionIdAdapter';
-
-// Status für diagnostische Zwecke
-export const streamingStatus = ref<{
-  active: boolean;
-  error: string | null;
-  reconnecting: boolean;
-  fallbackActive: boolean;
-  sessionId: string | null;
-}>({
-  active: false,
-  error: null,
-  reconnecting: false,
-  fallbackActive: false,
-  sessionId: null
-});
-=======
 import { useAuthStore } from "@/stores/auth";
->>>>>>> 27d5f206
 
 export interface StreamingOptions {
   question: string;
@@ -34,93 +12,27 @@
   onMessage?: (data: string) => void;
   onError?: (error: Error) => void;
   onComplete?: () => void;
-  onProgress?: (progress: number) => void;
-  onFallback?: () => void;
 }
 
 export class StreamingService {
   private controller: AbortController | null = null;
-  private retryCount = 0;
-  private maxRetries = 3;
-  private state = {
-    completed: false,
-    totalChunks: 0,
-    currentSessionId: null as string | null,
-  };
-  private throttledProgress = this.throttle((progress: number, options: StreamingOptions) => {
-    options.onProgress?.(progress);
-  }, 100);
 
   /**
-   * Startet einen Stream für die Frage-Antwort mit Fallback-Mechanismen
+   * Startet einen Stream für die Frage-Antwort
    */
   async startStream(options: StreamingOptions): Promise<void> {
-    // Setze Status-Informationen
-    this.state.completed = false;
-    this.state.totalChunks = 0;
-    this.state.currentSessionId = options.sessionId;
-    this.retryCount = 0;
-    
-    streamingStatus.value = {
-      active: true,
-      error: null,
-      reconnecting: false,
-      fallbackActive: false,
-      sessionId: options.sessionId
-    };
+    const authStore = useAuthStore();
+    const token = authStore.token;
 
-    try {
-      await this.startStreamWithRetry(options);
-    } catch (error) {
-      console.error('[StreamingService] Alle Streaming-Versuche fehlgeschlagen, verwende Fallback');
-      this.startFallbackRequest(options);
-    }
-  }
-
-  /**
-   * Startet einen Stream mit Wiederholungsversuchen bei Fehlern
-   */
-  private async startStreamWithRetry(options: StreamingOptions): Promise<void> {
-    let token = this.getAuthToken();
-    
     if (!token) {
-<<<<<<< HEAD
-      console.error('[StreamingService] Kein Token gefunden');
-      throw new Error('Nicht authentifiziert');
-=======
       throw new Error("Nicht authentifiziert");
->>>>>>> 27d5f206
     }
 
-    // Session-ID für Backend-Anfrage vorbereiten
-    const origSessionId = String(options.sessionId);
-    let backendSessionId = origSessionId;
-    
-    if (isUuidFormat(origSessionId)) {
-      // UUID zu numerischer ID konvertieren
-      const numericId = toNumericFormat(origSessionId);
-      if (numericId !== origSessionId) {
-        backendSessionId = numericId;
-        console.log(`Streaming-Service: UUID ${origSessionId} konvertiert zu numerischer ID ${backendSessionId}`);
-      } else {
-        // Keine Konvertierung gefunden, verwende UUID direkt und log den Versuch
-        console.log(`Streaming-Service: Keine Zuordnung für UUID ${origSessionId} gefunden, verwende Original-ID`);
-        
-        // UUID zum Server senden - das Backend kann jetzt mit beiden Formaten umgehen
-        backendSessionId = origSessionId;
-      }
-    }
-    
     // Erstelle URL mit korrektem Encoding
     const params = new URLSearchParams({
       question: options.question,
-<<<<<<< HEAD
-      session_id: backendSessionId,
-      ...(options.simpleLanguage && { simple_language: 'true' })
-=======
       session_id: options.sessionId,
       ...(options.simpleLanguage && { simple_language: "true" }),
->>>>>>> 27d5f206
     });
 
     const url = `/api/question/stream?${params.toString()}`;
@@ -132,111 +44,27 @@
       const response = await fetch(url, {
         method: "GET",
         headers: {
-<<<<<<< HEAD
-          'Authorization': `Bearer ${token}`,
-          'Accept': 'text/event-stream',
-          'Cache-Control': 'no-cache',
-          'Connection': 'keep-alive',
-=======
           Authorization: `Bearer ${token}`,
           Accept: "text/event-stream",
->>>>>>> 27d5f206
         },
         signal: this.controller.signal,
       });
 
-<<<<<<< HEAD
-      // Behandle verschiedene HTTP Status-Codes
-      if (response.status === 401 || response.status === 403) {
-        // Auth-Fehler, versuche Token zu aktualisieren
-        if (this.retryCount < this.maxRetries) {
-          this.retryCount++;
-          streamingStatus.value.reconnecting = true;
-          console.warn(`[StreamingService] Auth-Fehler (${response.status}), versuche Token-Refresh und erneuten Verbindungsaufbau ${this.retryCount}/${this.maxRetries}`);
-          
-          // Versuche Token zu aktualisieren (je nach Auth-Implementierung)
-          await this.refreshAuthToken();
-          
-          // Erneut versuchen mit neuem Token
-          return this.startStreamWithRetry(options);
-        } else {
-          throw new Error(`Authentifizierungsfehler: ${response.status}`);
-        }
-      } else if (response.status === 422) {
-        // 422 Unprocessable Entity - meist ein Problem mit den gesendeten Daten
-        const errorDetails = await this.getErrorDetail(response);
-        console.error('[StreamingService] 422 Unprocessable Entity Fehler:', errorDetails);
-        
-        // Versuche, spezifischere Informationen aus dem Fehler zu extrahieren
-        let errorMessage = 'Anfrage konnte nicht verarbeitet werden (422)';
-        try {
-          if (typeof errorDetails === 'string' && errorDetails.includes('{')) {
-            // Versuche JSON zu parsen
-            const parsed = JSON.parse(errorDetails);
-            if (parsed.error || parsed.message) {
-              errorMessage = `422 Error: ${parsed.error || parsed.message}`;
-            }
-          } else if (typeof errorDetails === 'object') {
-            errorMessage = `422 Error: ${errorDetails.error || errorDetails.message || JSON.stringify(errorDetails)}`;
-          }
-        } catch (e) {
-          // Parsen fehlgeschlagen, verwende Standard-Fehlermeldung
-          console.warn('[StreamingService] Fehler beim Parsen der Fehlerdetails:', e);
-        }
-        
-        // Bei 422-Fehlern automatisch Fallback zur nicht-streaming API verwenden
-        console.log('[StreamingService] Verwende automatisch Fallback für 422-Fehler');
-        this.startFallbackRequest(options);
-        return; // Wichtig: Hier früh zurückkehren, um weitere Verarbeitung zu vermeiden
-      } else if (!response.ok) {
-        // Andere HTTP-Fehler
-        console.error(`[StreamingService] HTTP Fehler: ${response.status} ${response.statusText}`);
-        throw new Error(`HTTP Fehler: ${response.status} ${response.statusText}`);
-=======
       if (!response.ok) {
         throw new Error(
           `HTTP Fehler: ${response.status} ${response.statusText}`,
         );
->>>>>>> 27d5f206
       }
-
-      // Status zurücksetzen, wenn Verbindung erfolgreich ist
-      streamingStatus.value.reconnecting = false;
-      streamingStatus.value.error = null;
 
       // Verarbeite den Stream
       await this.processStream(response, options);
     } catch (error) {
       if (error instanceof Error) {
-<<<<<<< HEAD
-        if (error.name === 'AbortError') {
-          console.log('[StreamingService] Stream wurde manuell abgebrochen');
-        } else {
-          console.error('[StreamingService] Stream-Fehler:', error);
-          streamingStatus.value.error = error.message;
-          
-          // Nur Fehler weitergeben, wenn es nicht durch Abort verursacht wurde
-=======
         if (error.name === "AbortError") {
           console.log("Stream wurde abgebrochen");
         } else {
           console.error("Stream-Fehler:", error);
->>>>>>> 27d5f206
           options.onError?.(error);
-          
-          // Wiederholungsversuch, wenn möglich
-          if (this.retryCount < this.maxRetries && this.controller?.signal.aborted !== true) {
-            this.retryCount++;
-            streamingStatus.value.reconnecting = true;
-            
-            console.warn(`[StreamingService] Verbindungsfehler, versuche erneuten Verbindungsaufbau ${this.retryCount}/${this.maxRetries}`);
-            
-            // Kurze Pause vor erneutem Versuch
-            await new Promise(resolve => setTimeout(resolve, 1000));
-            return this.startStreamWithRetry(options);
-          } else {
-            throw error; // Weiterwerfen nach max. Versuchen
-          }
         }
       }
     }
@@ -245,12 +73,6 @@
   /**
    * Verarbeitet den Response-Stream
    */
-<<<<<<< HEAD
-  private async processStream(response: Response, options: StreamingOptions): Promise<void> {
-    // Prüfen, ob response.body existiert und ob es ein ReadableStream ist
-    if (!response.body) {
-      throw new Error("Kein Stream in der Antwort verfügbar");
-=======
   private async processStream(
     response: Response,
     options: StreamingOptions,
@@ -261,53 +83,9 @@
 
     if (!reader) {
       throw new Error("Kein Stream verfügbar");
->>>>>>> 27d5f206
     }
 
-    // WICHTIG: Wir erstellen KEINEN Response-Clone mehr, um das Problem "Failed to execute 'clone' on 'Response'" zu vermeiden
-    // Der Stream kann nur einmal gelesen werden
-    
-    // Versuche Stream zu verarbeiten
     try {
-<<<<<<< HEAD
-      const reader = response.body.getReader();
-      const decoder = new TextDecoder();
-      let buffer = '';
-      
-      try {
-        while (true) {
-          const { done, value } = await reader.read();
-          
-          if (done) {
-            // Process final buffer and complete
-            if (buffer.trim()) {
-              this.processServerSentEvent(buffer, options);
-            }
-            
-            if (!this.state.completed) {
-              this.handleEndEvent(options);
-            }
-            break;
-          }
-          
-          // Decode chunk and add to buffer
-          buffer += decoder.decode(value, { stream: true });
-          this.state.totalChunks++;
-          
-          // Process complete SSE messages
-          const events = buffer.split('\n\n');
-          buffer = events.pop() || '';
-          
-          for (const event of events) {
-            if (event.trim()) {
-              this.processServerSentEvent(event, options);
-            }
-          }
-          
-          // Update progress (approximate)
-          const estimatedProgress = Math.min(95, this.state.totalChunks * 5);
-          this.throttledProgress(estimatedProgress, options);
-=======
       while (true) {
         const { done, value } = await reader.read();
 
@@ -315,67 +93,8 @@
           // Stream abgeschlossen
           options.onComplete?.();
           break;
->>>>>>> 27d5f206
         }
-      } catch (error) {
-        console.error('[StreamingService] Fehler bei Stream-Verarbeitung:', error);
-        throw error;
-      } finally {
-        reader.releaseLock();
-      }
-    } catch (lockError) {
-      // Fallback für den Fall, dass der Stream bereits gesperrt ist
-      console.warn('[StreamingService] Der Stream ist bereits gesperrt, verwende alternativen Ansatz');
-      
-      // Da wir keine Clone-Funktion mehr verwenden können, müssen wir einen alternativen Ansatz implementieren
-      console.log('[StreamingService] Fallback zum regulären API-Endpunkt nach Streaming-Fehler');
-      
-      // Direkt zum Fallback-Mechanismus übergehen
-      this.startFallbackRequest(options);
-    }
-  }
 
-<<<<<<< HEAD
-  /**
-   * Verarbeitet SSE-Events im Format "data: {...}" oder "event: eventName"
-   */
-  private processServerSentEvent(event: string, options: StreamingOptions): void {
-    const eventLines = event.split('\n');
-    let data = '';
-    let eventType = '';
-    
-    for (const line of eventLines) {
-      if (line.startsWith('data:')) {
-        data = line.slice(5).trim();
-      } else if (line.startsWith('event:')) {
-        eventType = line.slice(6).trim();
-      }
-    }
-    
-    // Handle different event types
-    if (eventType === 'done' || data === '[DONE]') {
-      this.handleEndEvent(options);
-      return;
-    }
-    
-    // Process data
-    if (data) {
-      try {
-        // Try to parse as JSON first
-        const parsedData = JSON.parse(data);
-        
-        if (parsedData.content || parsedData.text || parsedData.message) {
-          // Extract content from various possible formats
-          const content = parsedData.content || parsedData.text || parsedData.message;
-          options.onMessage?.(content);
-        } else if (parsedData.error) {
-          options.onError?.(new Error(parsedData.error));
-        }
-      } catch (error) {
-        // If not JSON, handle as plain text
-        if (data !== '[DONE]') {
-          options.onMessage?.(data);
-=======
         // Dekodiere den Chunk
         buffer += decoder.decode(value, { stream: true });
 
@@ -387,84 +106,16 @@
           if (line.trim()) {
             this.processLine(line, options);
           }
->>>>>>> 27d5f206
         }
       }
+    } finally {
+      reader.releaseLock();
     }
   }
 
   /**
-   * Behandelt das Ende des Streams
+   * Verarbeitet eine einzelne SSE-Zeile
    */
-<<<<<<< HEAD
-  private handleEndEvent(options: StreamingOptions): void {
-    this.state.completed = true;
-    streamingStatus.value.active = false;
-    options.onProgress?.(100);
-    options.onComplete?.();
-  }
-
-  /**
-   * Fallback für Streaming-Fehler: Verwendet regulären API-Endpunkt
-   */
-  private async startFallbackRequest(options: StreamingOptions): Promise<void> {
-    console.log('[StreamingService] Verwende Nicht-Streaming-Fallback');
-    streamingStatus.value.fallbackActive = true;
-    options.onFallback?.();
-    
-    let token = this.getAuthToken();
-    if (!token) {
-      console.error('[StreamingService] Kein Token für Fallback-Anfrage');
-      options.onError?.(new Error('Nicht authentifiziert'));
-      return;
-    }
-
-    try {
-      // Verwende POST statt GET für die Fallback-Anfrage
-      const url = `/api/question`;
-      
-      options.onProgress?.(10);
-      
-      // Verbesserte Datenstruktur für die API
-      const requestData: Record<string, any> = {
-        question: options.question,
-        simple_language: options.simpleLanguage || false
-      };
-
-      // Behandle die Session-ID speziell mit sessionIdAdapter
-      if (options.sessionId) {
-        const origSessionId = String(options.sessionId);
-        
-        // Versuche Konvertierung mit sessionIdAdapter
-        if (isUuidFormat(origSessionId)) {
-          const numericId = toNumericFormat(origSessionId);
-          if (numericId !== origSessionId && /^\d+$/.test(numericId)) {
-            // Konvertiere zur numerischen ID für das Backend
-            requestData.session_id = parseInt(numericId, 10);
-            console.log(`Fallback-Service: UUID ${origSessionId} konvertiert zu numerischer ID ${numericId}`);
-            
-            // Original UUID als Backup-Feld aufbewahren
-            requestData.session_id_str = origSessionId;
-            requestData.session_id_uuid = origSessionId;
-          } else {
-            // Keine Konvertierung gefunden, sende beide Formate
-            console.log(`Fallback-Service: Keine Zuordnung für UUID ${origSessionId} gefunden, sende beide Formate`);
-            
-            // Als UUID senden und mehrere Felder für bessere Kompatibilität
-            requestData.session_id = origSessionId;
-            requestData.session_id_str = origSessionId;
-            requestData.session_id_uuid = origSessionId;
-            // Füge auch null als letzten Ausweg hinzu, damit das Backend eine neue Session erstellen kann
-            requestData.create_if_not_exists = true;
-          }
-        } else if (/^\d+$/.test(origSessionId)) {
-          // Wenn es eine Zahl ist, direkt als Zahl senden
-          requestData.session_id = parseInt(origSessionId, 10);
-        } else {
-          // Fallback: Als String senden und mehrere Felder für bessere Kompatibilität
-          requestData.session_id = origSessionId;
-          requestData.session_id_str = origSessionId;
-=======
   private processLine(line: string, options: StreamingOptions): void {
     // SSE-Format: "data: {...}" oder "event: eventName"
     if (line.startsWith("data: ")) {
@@ -483,72 +134,16 @@
           options.onMessage?.(parsed.content);
         } else if (parsed.error) {
           options.onError?.(new Error(parsed.error));
->>>>>>> 27d5f206
         }
+      } catch {
+        // Wenn kein JSON, behandle als Text
+        options.onMessage?.(data);
       }
-<<<<<<< HEAD
-      
-      console.log('[StreamingService] Fallback-Anfragedaten:', requestData);
-      
-      const response = await fetch(url, {
-        method: 'POST',
-        headers: {
-          'Authorization': `Bearer ${token}`,
-          'Content-Type': 'application/json',
-        },
-        body: JSON.stringify(requestData)
-      });
-      
-      options.onProgress?.(50);
-      
-      if (!response.ok) {
-        // Versuche Fehlerdetails aus der Antwort zu extrahieren
-        let errorMessage = `Fallback HTTP Fehler: ${response.status} ${response.statusText}`;
-        try {
-          const errorData = await response.json();
-          if (errorData.detail || errorData.error || errorData.message) {
-            errorMessage += ` - ${errorData.detail || errorData.error || errorData.message}`;
-          }
-        } catch (e) {
-          // Ignoriere Fehler beim Parsen der Fehlerantwort
-        }
-        
-        throw new Error(errorMessage);
-      }
-      
-      const data = await response.json();
-      options.onProgress?.(90);
-      
-      // Verbesserte Antwortverarbeitung
-      if (data.answer) {
-        // Direkte Antwort vom Server
-        options.onMessage?.(data.answer);
-      } else if (data.content || data.text || data.message) {
-        // Andere mögliche Antwortformate
-        const content = data.content || data.text || data.message;
-        options.onMessage?.(content);
-      } else if (data.error) {
-        throw new Error(data.error);
-      } else {
-        // Fallback, falls keine bekannten Felder gefunden wurden
-        options.onMessage?.(JSON.stringify(data));
-=======
     } else if (line.startsWith("event: ")) {
       const event = line.slice(7);
       if (event === "done") {
         options.onComplete?.();
->>>>>>> 27d5f206
       }
-      
-      options.onProgress?.(100);
-      options.onComplete?.();
-    } catch (error) {
-      console.error('[StreamingService] Fallback-Anfrage fehlgeschlagen:', error);
-      if (error instanceof Error) {
-        options.onError?.(error);
-      }
-    } finally {
-      streamingStatus.value.active = false;
     }
   }
 
@@ -560,125 +155,6 @@
       this.controller.abort();
       this.controller = null;
     }
-    
-    streamingStatus.value = {
-      active: false,
-      error: null,
-      reconnecting: false,
-      fallbackActive: false,
-      sessionId: null
-    };
-    
-    this.state.completed = true;
-  }
-
-  /**
-   * Hilfsmethode zur Fehlerdetails-Extraktion
-   */
-  private async getErrorDetail(response: Response): Promise<string> {
-    try {
-      const text = await response.text();
-      try {
-        const json = JSON.parse(text);
-        return json.error || json.message || text;
-      } catch {
-        return text;
-      }
-    } catch {
-      return 'Keine Fehlerdetails verfügbar';
-    }
-  }
-
-  /**
-   * Hilfsmethode zur Token-Beschaffung aus verschiedenen Quellen
-   */
-  private getAuthToken(): string | null {
-    // 1. Versuche aus Pinia-Store
-    try {
-      const authStore = useAuthStore();
-      if (authStore && authStore.token) {
-        return authStore.token;
-      }
-    } catch (e) {
-      console.warn('[StreamingService] Konnte Token nicht aus AuthStore laden:', e);
-    }
-
-    // 2. Versuche aus localStorage
-    try {
-      const token = localStorage.getItem('auth_token');
-      if (token) {
-        return token;
-      }
-    } catch (e) {
-      console.warn('[StreamingService] Konnte Token nicht aus localStorage laden:', e);
-    }
-
-    // 3. Versuche aus StorageService (falls vorhanden)
-    try {
-      // @ts-ignore - Falls StorageService global verfügbar ist
-      if (window.StorageService && window.StorageService.get) {
-        const token = window.StorageService.get('auth_token');
-        if (token) {
-          return token;
-        }
-      }
-    } catch (e) {
-      console.warn('[StreamingService] Konnte Token nicht aus StorageService laden:', e);
-    }
-
-    return null;
-  }
-
-  /**
-   * Hilfsmethode zum Token-Refresh (muss je nach Auth-System angepasst werden)
-   */
-  private async refreshAuthToken(): Promise<boolean> {
-    try {
-      const authStore = useAuthStore();
-      if (authStore && typeof authStore.refreshToken === 'function') {
-        await authStore.refreshToken();
-        return true;
-      }
-    } catch (e) {
-      console.error('[StreamingService] Token-Refresh fehlgeschlagen:', e);
-    }
-    return false;
-  }
-
-  /**
-   * Hilfsmethode zur Drosselung von Aufrufen
-   */
-  private throttle<T extends (...args: any[]) => any>(func: T, limit: number): (...args: Parameters<T>) => void {
-    let lastFunc: number;
-    let lastRan: number;
-    return function(this: any, ...args: Parameters<T>) {
-      if (!lastRan) {
-        func.apply(this, args);
-        lastRan = Date.now();
-      } else {
-        clearTimeout(lastFunc);
-        lastFunc = window.setTimeout(() => {
-          if (Date.now() - lastRan >= limit) {
-            func.apply(this, args);
-            lastRan = Date.now();
-          }
-        }, limit - (Date.now() - lastRan));
-      }
-    };
-  }
-
-  /**
-   * Prüft, ob der Benutzer auf dem Login-Bildschirm ist
-   * Verhindert unnötige Fehler und DOM-Manipulation auf Login-Seiten
-   */
-  isOnLoginScreen(): boolean {
-    return (
-      window.location.pathname.includes('/login') ||
-      window.location.pathname.includes('/auth') ||
-      document.querySelector('.login-container') !== null ||
-      document.querySelector('.auth-form') !== null ||
-      document.querySelector('[data-login-form]') !== null
-    );
   }
 }
 
