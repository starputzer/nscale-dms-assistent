--- conflicted
+++ resolved
@@ -234,94 +234,6 @@
     }
   }
 
-  // Implementierung der fetchConfig-Funktion für die Admin-MOTD-Komponente
-  // mit robuster Fehlerbehandlung und JSON-Parsing-Schutz
-  async function fetchConfig() {
-    try {
-      // API-Aufruf über den adminApi-Service für konsistente Fehlerbehandlung
-      const response = await fetch("/api/motd");
-
-      // Prüfen, ob die Anfrage erfolgreich war
-      if (!response.ok) {
-        // Versuchen, Fehlermeldung zu extrahieren, mit Fallback wenn das Parsen fehlschlägt
-        let errorMessage = "Fehler beim Laden der MOTD-Konfiguration";
-        try {
-          const errorData = await response.json();
-          if (errorData && errorData.message) {
-            errorMessage = errorData.message;
-          }
-        } catch (parseError) {
-          console.warn("Konnte Fehlerantwort nicht parsen:", parseError);
-        }
-        throw new Error(errorMessage);
-      }
-
-      // Versuchen, Antwort zu parsen, mit Fallback wenn das Parsen fehlschlägt
-      let data;
-      try {
-        const responseText = await response.text();
-
-        // Prüfen, ob die Antwort leer oder ungültig ist
-        if (!responseText || responseText.trim() === "") {
-          console.warn(
-            "Leere Antwort vom Server erhalten, verwende Standard-Konfiguration",
-          );
-          data = { config: config.value };
-        } else {
-          // Parsen der Antwort
-          data = JSON.parse(responseText);
-        }
-      } catch (parseError) {
-        console.error("Fehler beim Parsen der MOTD-Antwort:", parseError);
-        // Fallback auf aktuelle Konfiguration
-        data = { config: config.value };
-      }
-
-      // Konfiguration aktualisieren, wenn sie gültig ist
-      if (data && data.config) {
-        try {
-          // Sicheres Update mit Fallback
-          config.value = data.config;
-
-          // Tiefe Kopie der Konfiguration erstellen (sicherer als JSON.parse/stringify)
-          editConfig.value = {
-            enabled: config.value.enabled ?? true,
-            format: config.value.format ?? "markdown",
-            content: config.value.content ?? "",
-            style: {
-              backgroundColor: config.value.style?.backgroundColor ?? "#d1ecf1",
-              borderColor: config.value.style?.borderColor ?? "#bee5eb",
-              textColor: config.value.style?.textColor ?? "#0c5460",
-              iconClass: config.value.style?.iconClass ?? "info-circle",
-            },
-            display: {
-              position: config.value.display?.position ?? "top",
-              dismissible: config.value.display?.dismissible ?? true,
-              showOnStartup: config.value.display?.showOnStartup ?? true,
-              showInChat: config.value.display?.showInChat ?? true,
-            },
-          };
-        } catch (updateError) {
-          console.error(
-            "Fehler beim Aktualisieren der MOTD-Konfiguration:",
-            updateError,
-          );
-          // Keine Änderung an der Konfiguration vornehmen, wenn ein Fehler auftritt
-        }
-      } else {
-        console.warn(
-          "Ungültige MOTD-Konfiguration empfangen, keine Aktualisierung durchgeführt",
-        );
-      }
-
-      return config.value;
-    } catch (err: any) {
-      console.error("Fehler beim Laden der MOTD-Konfiguration:", err);
-      // Fehler werfen, aber keine Änderung an der aktuellen Konfiguration
-      throw err;
-    }
-  }
-
   return {
     // State
     config,
@@ -339,15 +251,11 @@
     dismiss,
     resetDismissed,
     saveConfig,
-<<<<<<< HEAD
-    fetchConfig, // Neu hinzugefügt
-=======
     updateConfig,
     resetConfig,
     togglePreviewMode,
     fetchConfig,
     reloadMotd, // Neue Funktion
->>>>>>> 27d5f206
   };
 });
 
