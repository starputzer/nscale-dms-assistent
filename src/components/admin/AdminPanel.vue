--- conflicted
+++ resolved
@@ -4,24 +4,6 @@
       <h1 class="admin-panel__title">
         {{ t("admin.title", "nscale DMS Assistent Administration") }}
       </h1>
-<<<<<<< HEAD
-      <div class="admin-panel__user-info">
-        <span class="admin-panel__user-email">{{
-          currentUser?.email || currentUser?.username || "admin@localhost"
-        }}</span>
-        <span
-          class="admin-panel__role"
-          :class="`admin-panel__role--${currentUser?.role || 'admin'}`"
-        >
-          {{
-            t(
-              `admin.roles.${currentUser?.role || "admin"}`,
-              currentUser?.role || "admin",
-            )
-          }}
-        </span>
-      </div>
-=======
 
       <!-- Improved close button -->
       <button
@@ -32,7 +14,6 @@
         <i class="fas fa-times"></i>
         <span class="button-text">Schließen</span>
       </button>
->>>>>>> 27d5f206
     </header>
 
     <div class="admin-panel__main">
@@ -151,15 +132,9 @@
   computed,
   watch,
   onMounted,
-<<<<<<< HEAD
-  defineAsyncComponent,
-  defineEmits,
-  defineProps,
-=======
   shallowRef,
   defineProps,
   defineEmits,
->>>>>>> 27d5f206
 } from "vue";
 import { useI18n } from "vue-i18n";
 import { storeToRefs } from "pinia";
@@ -169,19 +144,6 @@
 import { useAuthStore } from "@/stores/auth";
 import { useUIStore } from "@/stores/ui";
 import { useFeatureTogglesStore } from "@/stores/featureToggles";
-<<<<<<< HEAD
-import { useAdminUsersStore } from "@/stores/admin/users";
-import { useAdminSystemStore } from "@/stores/admin/system";
-import { useAdminFeedbackStore } from "@/stores/admin/feedback";
-import { useAdminMotdStore } from "@/stores/admin/motd";
-
-// Enable live data for admin panel
-import { enableLiveData } from "./useLiveData";
-
-// Components
-import { Toast, Dialog } from "@/components/ui";
-import type { AdminTab } from "@/types/admin";
-=======
 import { useDocumentConverterStore } from "@/stores/documentConverter";
 
 // Nicht mehr notwendig, da wir immer echte Daten verwenden
@@ -237,51 +199,14 @@
 } catch (error) {
   console.error("[AdminPanel] Error importing admin stores:", error);
 }
->>>>>>> 27d5f206
 
 // Define props
 const props = defineProps({
   forceTab: {
     type: String,
-<<<<<<< HEAD
-    default: null
-  }
-});
-
-// Define emits
-const emit = defineEmits(["auth-error"]);
-
-// Lazy-loaded Tab-Komponenten
-const AdminDashboard = defineAsyncComponent(
-  () => import("./tabs/AdminDashboard.vue"),
-);
-const AdminUsers = defineAsyncComponent(() => import("./tabs/AdminUsers.vue"));
-const AdminFeedback = defineAsyncComponent(
-  () => import("./tabs/AdminFeedback.enhanced.vue"),
-);
-const AdminMotd = defineAsyncComponent(
-  () => import("./tabs/AdminMotd.enhanced.vue"),
-);
-const AdminSystem = defineAsyncComponent(
-  () => import("./tabs/AdminSystem.enhanced.vue"),
-);
-const AdminStatistics = defineAsyncComponent(
-  () => import("./tabs/AdminStatistics.vue"),
-);
-const AdminSystemSettings = defineAsyncComponent(
-  () => import("./tabs/AdminSystemSettings.vue"),
-);
-const AdminFeatureToggles = defineAsyncComponent(
-  () => import("./tabs/AdminFeatureToggles.enhanced.vue"),
-);
-const AdminLogViewer = defineAsyncComponent(
-  () => import("./tabs/AdminLogViewerUpdated.vue"),
-);
-=======
     default: null,
   },
 });
->>>>>>> 27d5f206
 
 // Define emits
 const emit = defineEmits(["auth-error"]);
@@ -366,14 +291,10 @@
 
 // Local state
 const isLoading = ref(true);
-<<<<<<< HEAD
-const activeTabState = ref(localStorage.getItem("admin_active_tab") || "dashboard");
-=======
 const error = ref<string | null>(null);
 const activeTabState = ref(
   localStorage.getItem("admin_active_tab") || "dashboard",
 );
->>>>>>> 27d5f206
 const appVersion = ref(import.meta.env.VITE_APP_VERSION || "1.0.0");
 // Immer auf true gesetzt, um die API-Integration in allen Umgebungen zu zeigen
 const useRealApiGlobal = ref(true);
@@ -387,83 +308,14 @@
   return activeTabState.value || "dashboard";
 });
 
-// Use forceTab prop if provided, otherwise use activeTabState
-const activeTab = computed(() => {
-  // Log for debugging
-  console.log("[AdminPanel] forceTab:", props.forceTab);
-  console.log("[AdminPanel] activeTabState:", activeTabState.value);
-  
-  // If forceTab is provided and is a valid tab, use it
-  if (props.forceTab && allTabs.some(tab => tab.id === props.forceTab)) {
-    return props.forceTab;
-  }
-  
-  // Otherwise use the local state
-  if (activeTabState.value) {
-    return activeTabState.value;
-  }
-  
-  // Fallback to 'dashboard' if everything else is undefined
-  console.warn("[AdminPanel] No valid tab found, defaulting to 'dashboard'");
-  return "dashboard";
-});
-
 // Computed properties
 const canAccessAdmin = computed(() => {
-<<<<<<< HEAD
-  // Safety check for undefined values
-  if (typeof isAuthenticated === 'undefined' || isAuthenticated === null) {
-    console.warn("[AdminPanel] isAuthenticated ref is undefined");
-    return true; // For development, default to true
-  }
-
-  // Need to check if the value property exists before accessing it
-  if (typeof isAuthenticated.value === 'undefined') {
-    console.warn("[AdminPanel] isAuthenticated.value is undefined");
-    return true; // For development, default to true
-  }
-
-  // First check authentication
-  if (!isAuthenticated.value) {
-    console.log("[AdminPanel] User is not authenticated");
-    return false;
-  }
-
-  // If currentUser is not defined or null, allow access in development mode
-  if (!currentUser || currentUser.value === null) {
-    console.warn("[AdminPanel] currentUser is undefined or null - allowing access for development");
-    return true; // For development, default to true
-  }
-
-  // Check for admin role in both role property and roles array
-  if (currentUser.value?.role === "admin") {
-    return true;
-  }
-
-  // If roles array exists, check for admin role
-  if (currentUser.value?.roles && Array.isArray(currentUser.value.roles)) {
-    return currentUser.value.roles.includes("admin");
-  }
-
-  // For development only - force admin access
-  console.warn("[AdminPanel] No admin role found, but allowing access for development");
-=======
   // For development, allow access
->>>>>>> 27d5f206
   return true;
 });
 
 const themeClass = computed(() => {
-<<<<<<< HEAD
-  // Safety check for undefined theme
-  if (!theme || typeof theme.value === 'undefined') {
-    console.warn("[AdminPanel] theme is undefined, using default theme");
-    return "theme-light"; // Default theme
-  }
-  return `theme-${theme.value}`;
-=======
   return `theme-${theme.value || "light"}`;
->>>>>>> 27d5f206
 });
 
 // Simplified tab definitions
@@ -520,69 +372,8 @@
   },
 ];
 
-<<<<<<< HEAD
-// Filter tabs based on permissions and feature flags
-const availableTabs = computed(() => {
-  // Safety check - if currentUser is undefined, return all tabs
-  if (!currentUser.value) {
-    console.warn("[AdminPanel] currentUser is undefined, showing all tabs");
-    return allTabs.filter((tab) => {
-      // Still check feature flags with safety check for featureTogglesStore
-      if (tab.featureFlag) {
-        // Safely check if featureTogglesStore exists and has isFeatureEnabled method
-        try {
-          if (featureTogglesStore && typeof featureTogglesStore.isFeatureEnabled === 'function') {
-            if (!featureTogglesStore.isFeatureEnabled(tab.featureFlag)) {
-              return false;
-            }
-          } else {
-            console.warn(`[AdminPanel] featureTogglesStore.isFeatureEnabled is not available for flag ${tab.featureFlag}`);
-            // In development mode, assume all features are enabled if store not available
-            return true;
-          }
-        } catch (error) {
-          console.error(`[AdminPanel] Error checking feature flag ${tab.featureFlag}:`, error);
-          // Default to showing the tab in case of errors
-          return true;
-        }
-      }
-      return true;
-    });
-  }
-
-  return allTabs.filter((tab) => {
-    // Check role permissions
-    if (tab.requiredRole && currentUser.value?.role !== tab.requiredRole) {
-      return false;
-    }
-
-    // Check feature flags with safety check for featureTogglesStore
-    if (tab.featureFlag) {
-      // Safely check if featureTogglesStore exists and has isFeatureEnabled method
-      try {
-        if (featureTogglesStore && typeof featureTogglesStore.isFeatureEnabled === 'function') {
-          if (!featureTogglesStore.isFeatureEnabled(tab.featureFlag)) {
-            return false;
-          }
-        } else {
-          console.warn(`[AdminPanel] featureTogglesStore.isFeatureEnabled is not available for flag ${tab.featureFlag}`);
-          // In development mode, assume all features are enabled if store not available
-          return true;
-        }
-      } catch (error) {
-        console.error(`[AdminPanel] Error checking feature flag ${tab.featureFlag}:`, error);
-        // Default to showing the tab in case of errors
-        return true;
-      }
-    }
-
-    return true;
-  });
-});
-=======
 // In simplified version, all tabs are available
 const availableTabs = computed(() => allTabs);
->>>>>>> 27d5f206
 
 // Current tab component (using dynamic import for safety)
 const currentTabComponent = shallowRef(null);
@@ -598,16 +389,8 @@
 
     // Update URL if router is available
     if (router) {
-<<<<<<< HEAD
-      // Use router.push to navigate to the proper route
-      const adminPath = `/admin/${tabId}`;
-      console.log("[AdminPanel] Navigating to:", adminPath);
-      
-      router.push(adminPath).catch(err => {
-=======
       const adminPath = `/admin/${tabId}`;
       router.push(adminPath).catch((err) => {
->>>>>>> 27d5f206
         console.error("[AdminPanel] Navigation error:", err);
       });
     }
@@ -639,10 +422,6 @@
       }
       break;
     case "auth-error":
-<<<<<<< HEAD
-      // Forward auth errors to parent component
-=======
->>>>>>> 27d5f206
       emit("auth-error", payload);
       break;
     default:
@@ -656,74 +435,6 @@
   error.value = null;
 
   try {
-<<<<<<< HEAD
-    switch (tabId) {
-      case "dashboard":
-        try {
-          // Handle each promise individually to prevent one failure from stopping all
-          await adminSystemStore.fetchStats().catch(err => {
-            console.warn("Failed to fetch system stats:", err);
-          });
-          
-          await adminUsersStore.fetchUsers().catch(err => {
-            console.warn("Failed to fetch users:", err);
-          });
-          
-          await adminFeedbackStore.fetchStats().catch(err => {
-            console.warn("Failed to fetch feedback stats:", err);
-          });
-        } catch (err) {
-          console.error("Error in dashboard data loading:", err);
-        }
-        break;
-      
-      case "users":
-        await adminUsersStore.fetchUsers();
-        break;
-      
-      case "feedback":
-        try {
-          await adminFeedbackStore.fetchStats().catch(err => {
-            console.warn("Failed to fetch feedback stats:", err);
-          });
-          
-          await adminFeedbackStore.fetchNegativeFeedback().catch(err => {
-            console.warn("Failed to fetch negative feedback:", err);
-          });
-        } catch (err) {
-          console.error("Error in feedback data loading:", err);
-        }
-        break;
-      
-      case "motd":
-        await adminMotdStore.fetchConfig();
-        break;
-      
-      case "system":
-        await adminSystemStore.fetchStats();
-        break;
-      
-      case "statistics":
-        await adminSystemStore.fetchStats();
-        break;
-      
-      case "logs":
-        // Load logs data will be implemented in the component
-        // No global store action needed at this point
-        break;
-      
-      case "featureToggles":
-        await featureTogglesStore.loadFeatureToggles();
-        break;
-    }
-  } catch (error) {
-    console.error(`Error loading data for tab ${tabId}:`, error);
-
-    // Check if this is an auth-related error (401 or 403)
-    if (error?.response?.status === 401 || error?.response?.status === 403) {
-      emit("auth-error", error);
-    }
-=======
     // Map tab ID to enhanced component path
     const componentMap = {
       dashboard: () => import("@/components/admin/tabs/AdminDashboard.vue"),
@@ -749,46 +460,12 @@
   } catch (err) {
     console.error(`Error loading tab component for ${tabId}:`, err);
     error.value = t("admin.tabLoadError", "Fehler beim Laden des Tabs");
->>>>>>> 27d5f206
   } finally {
     isLoading.value = false;
   }
 }
 
 // Lifecycle hooks
-<<<<<<< HEAD
-onMounted(async () => {
-  isLoading.value = true;
-
-  // Enable live data for admin panel as per user's request
-  enableLiveData();
-  console.log("Live data enabled for admin panel");
-
-  // Check authentication and permissions
-  if (typeof isAuthenticated !== 'undefined' && isAuthenticated.value === false) {
-    console.log("[AdminPanel] User not authenticated, attempting to check auth status");
-    try {
-      await authStore.checkAuth();
-    } catch (error) {
-      console.error("[AdminPanel] Error checking auth status:", error);
-    }
-  } else {
-    console.log("[AdminPanel] User already authenticated or isAuthenticated ref is undefined");
-  }
-
-  // Log the current state for debugging
-  console.log("[AdminPanel] onMounted - Current router path:", router.currentRoute.value.path);
-  console.log("[AdminPanel] onMounted - forceTab prop:", props.forceTab);
-  console.log("[AdminPanel] onMounted - Computed activeTab:", activeTab.value);
-  
-  // No need to explicitly check URL for active tab since we're using computed activeTab now
-  // that respects the forceTab prop which comes from the route
-  
-  // Load data for the active tab
-  if (canAccessAdmin.value) {
-    await loadDataForTab(activeTab.value);
-  }
-=======
 onMounted(() => {
   // Wrap the initialization in a try-catch block to handle any potential errors
   const initializePanel = async () => {
@@ -816,7 +493,6 @@
           "[AdminPanel] Document converter store initialize method not found",
         );
       }
->>>>>>> 27d5f206
 
       // Initial tab loading
       await loadTabComponent(activeTab.value);
@@ -831,22 +507,8 @@
     }
   };
 
-<<<<<<< HEAD
-// Watch for changes in authentication state
-watch(canAccessAdmin, (newValue) => {
-  // Safety check to ensure we have a valid tab value
-  if (newValue && activeTab.value) {
-    console.log("[AdminPanel] canAccessAdmin changed to true, loading data for tab:", activeTab.value);
-    loadDataForTab(activeTab.value);
-  } else if (newValue) {
-    // If activeTab.value is undefined but we can access admin, use "dashboard"
-    console.log("[AdminPanel] canAccessAdmin changed to true but activeTab is not set, using dashboard");
-    loadDataForTab("dashboard");
-  }
-=======
   // Start the initialization process
   initializePanel();
->>>>>>> 27d5f206
 });
 </script>
 
